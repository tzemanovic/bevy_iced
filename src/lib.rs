--- conflicted
+++ resolved
@@ -116,19 +116,15 @@
             .get_resource::<RenderDevice>()
             .unwrap()
             .wgpu_device();
-<<<<<<< HEAD
         let queue = render_world.get_resource::<RenderQueue>().unwrap();
+        #[cfg(target_arch = "wasm32")]
+        let format = iced_wgpu::wgpu::TextureFormat::Rgba8UnormSrgb;
+        #[cfg(not(target_arch = "wasm32"))]
         let format = iced_wgpu::wgpu::TextureFormat::Bgra8UnormSrgb;
         let mut backend = iced_wgpu::Backend::new(device, queue, config.settings, format);
         for font in &config.fonts {
             backend.load_font(Cow::Borrowed(*font));
         }
-=======
-        #[cfg(target_arch = "wasm32")]
-        let format = wgpu::TextureFormat::Rgba8UnormSrgb;
-        #[cfg(not(target_arch = "wasm32"))]
-        let format = wgpu::TextureFormat::Bgra8UnormSrgb;
->>>>>>> 9b43ab5d
 
         Self {
             renderer: iced_wgpu::Renderer::new(backend),
@@ -249,7 +245,6 @@
 
         let cursor = {
             let window = self.windows.single();
-<<<<<<< HEAD
             match window.cursor_position() {
                 Some(position) => {
                     Cursor::Available(utils::process_cursor_position(position, bounds, window))
@@ -258,23 +253,6 @@
                     .map(Cursor::Available)
                     .unwrap_or(Cursor::Unavailable),
             }
-=======
-
-            process_touch_input(self)
-                .map(|iced_native::Point { x, y }| iced_native::Point {
-                    x: x * bounds.width / window.width(),
-                    y: y * bounds.height / window.height(),
-                })
-                .or_else(|| {
-                    window
-                        .cursor_position()
-                        .map(|Vec2 { x, y }| iced_native::Point {
-                            x: x * bounds.width / window.width(),
-                            y: (window.height() - y) * bounds.height / window.height(),
-                        })
-                })
-                .unwrap_or(iced_native::Point::ORIGIN)
->>>>>>> 9b43ab5d
         };
 
         let mut messages = Vec::<M>::new();
